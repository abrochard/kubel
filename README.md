[![MELPA](https://melpa.org/packages/kubel-badge.svg)](https://melpa.org/#/kubel)
[![abrochard](https://circleci.com/gh/abrochard/kubel.svg?style=svg)](https://app.circleci.com/pipelines/github/abrochard/kubel)

# kubel

Emacs extension for controlling Kubernetes with limited permissions.

![screenshot](screenshot.png)

You can [watch how kubel started](https://www.youtube.com/watch?v=w3krYEeqnyk) or [read about it](https://gist.github.com/abrochard/dd610fc4673593b7cbce7a0176d897de).

## Features
We now support managing pretty much any resource!

<<<<<<< HEAD
- Switch context and namespace.
- Show any resource (pods/services/deployments/etc).
- Highlight a resource by name.
- Copy resource name to clipboard.
- Show and edit resource details.
- Show rollout history for a resource.
- Delete a resource.
- Tail container logs (possibly with `-f` follow flag).
- Copy container log command to clipboard.
- Port forward a pod to your localhost.
- Exec into a pod using tramp.
- Multiple kubel buffers, each one with different context, namespace, and resource.
=======
- switch context and namespace
- show any resource (pods/services/deployments/etc)
- highlight a resource by name
- copy resource name to clipboard
- show and edit resource details
- show rollout history for a resource
- delete a resource
- tail container logs (possibly with `-f` follow flag)
- copy container log command to clipboard
- port forward a pod to your localhost
- exec into a pod using tramp
- quick run shell-command
- scale replicas
>>>>>>> 8cf9a8db

## Installation

Get it from Melpa, or copy and load the `kubel.el` file.

If you want to have the evil compatibility package, get it from Melpa as well or
load the `kubel-evil.el` file.

## Usage

To list the pods in your current context and namespace, call
```
M-x kubel-refresh
```
To set said namespace and context, respectively call
```
M-x kubel-set-namespace
M-x kubel-set-context
```
Note that context will autocomplete but not necessarily namespaces
depending on your permissions and cluster setup.
See the [customize section](#Customize) on how to tune `kubel-use-namespace-list`.

To switch to showing a different resource, use the `R` command or
```
M-x kubel-set-resource
```
This will let you select a resource and re-display the kubel buffer.

You can also use `kubel-open` to open directly a kubel buffer with the given parameters, example:
``` lisp
(kubel-open "custom-context" "custom-namespace" "custom-resource"))
```

## Shortcuts

On the kubel screen, place your cursor on a resource
```
enter => get resource details
C-u enter => describe resource
h => help popup
? => help popup
! => quick run shell-command
E => quick edit any resource
g => refresh
k => delete popup
r => see the rollout history for resource
p => port forward pod
l => log popup
e => exec popup
j => jab deployment to force rolling update
S => scale resource replicas
C => set context
n => set namespace
R => set resource
K => set kubectl config file
F => set output format
f => set a substring filter for resource name
M-n => jump to the next highlighted resource
M-p => jump to previous highlighted resource
m => mark item
u => unmark item
M => mark all items
U => unmark all items
c => copy popup
$ => show process buffer
s => show only resources with specified label value
```

## Editing a resource

After describing a resource in YAML format, you can edit the buffer and hit `C-c C-c` to apply your changes.

For example, if you want to edit a deployment, you can switch the resource with `R` and select "Deployments", then press return with the cursor on the row you wish to edit, edit the buffer, and hit `C-c C-c` to apply.

Alternatively, you can hit `E` to then select the resource type and the resource name of what you want to edit.

## Customize

- By default, kubel log tails from the last 100 lines, you can change the `kubel-log-tail-n` variable to set another line number.
- If you need to switch or set your kubectl config file by setting your `KUBECONFIG` environment variable, you can use the wrapper function `kubel-set-kubectl-config-file` or the `K` shortcut.
- Namespace listing for auto-completion is controlled by `kubel-use-namespace-list`:
  - auto - default, use `kubectl auth can-i list namespace` to determine if we can list namespaces
  - on - always assume we can list namespaces
  - off - always assume we cannot list namespaces

## Releases

See the [CHANGELOG.md](CHANGELOG.md) for the list of changes and maybe upcoming features.<|MERGE_RESOLUTION|>--- conflicted
+++ resolved
@@ -12,7 +12,6 @@
 ## Features
 We now support managing pretty much any resource!
 
-<<<<<<< HEAD
 - Switch context and namespace.
 - Show any resource (pods/services/deployments/etc).
 - Highlight a resource by name.
@@ -25,21 +24,8 @@
 - Port forward a pod to your localhost.
 - Exec into a pod using tramp.
 - Multiple kubel buffers, each one with different context, namespace, and resource.
-=======
-- switch context and namespace
-- show any resource (pods/services/deployments/etc)
-- highlight a resource by name
-- copy resource name to clipboard
-- show and edit resource details
-- show rollout history for a resource
-- delete a resource
-- tail container logs (possibly with `-f` follow flag)
-- copy container log command to clipboard
-- port forward a pod to your localhost
-- exec into a pod using tramp
-- quick run shell-command
-- scale replicas
->>>>>>> 8cf9a8db
+- Quick run shell-command
+- Scale replicas
 
 ## Installation
 
