--- conflicted
+++ resolved
@@ -597,17 +597,10 @@
                     ""))
 
   (let* ((filename-without-tramp-prefix (format "/tmp/kubel/%s-%s.yaml"
-<<<<<<< HEAD
                                                 (replace-regexp-in-string "[^[:alnum:]-_]" "" (buffer-name))
                                                 (floor (float-time))))
          (filename (format "%s%s" dir-prefix filename-without-tramp-prefix)))
     (when (y-or-n-p (format "Apply the changes %s? " filename))
-=======
-                                                (replace-regexp-in-string "\*\\| " "" (buffer-name))
-                                                (floor (float-time))))
-         (filename (format "%s%s" dir-prefix filename-without-tramp-prefix)))
-    (when (y-or-n-p "Apply the changes? ")
->>>>>>> 8cf9a8db
       (unless  (file-exists-p (format "%s/tmp/kubel" dir-prefix))
         (make-directory (format "%s/tmp/kubel" dir-prefix) t))
       (write-region (point-min) (point-max) filename)
@@ -761,10 +754,6 @@
          (kubel--buffer (get-buffer (kubel--buffer-name)))
          (last-default-directory (when kubel--buffer
                                    (with-current-buffer kubel--buffer default-directory))))
-<<<<<<< HEAD
-=======
-    (when kubel--buffer (kill-buffer kubel--buffer))
->>>>>>> 8cf9a8db
     (setq kubel-namespace namespace)
     (kubel--add-namespace-to-history namespace)
     (kubel-refresh last-default-directory)))
@@ -774,10 +763,6 @@
   (interactive)
   (let* ((kubel--buffer (get-buffer (kubel--buffer-name)))
          (last-default-directory (when kubel--buffer (with-current-buffer kubel--buffer default-directory))))
-<<<<<<< HEAD
-=======
-    (when kubel--buffer (kill-buffer kubel--buffer));; kill buffer for previous context if possible
->>>>>>> 8cf9a8db
     (setq kubel-context
           (completing-read
            "Select context: "
@@ -813,14 +798,9 @@
     (when (equal selector "none")
       (setq selector ""))
     (setq kubel-selector selector))
-<<<<<<< HEAD
   (kubel--add-selector-to-history kubel-selector)
   ; Update pod list according to the label selector
   (kubel-refresh))
-=======
-  (kubel--add-selector-to-history kubel-selector) ; Update pod list according to the label selector
-  (kubel))
->>>>>>> 8cf9a8db
 
 (defun kubel--fetch-api-resource-list ()
   "Fetch the API resource list."
@@ -843,14 +823,8 @@
          (kubel--buffer (get-buffer current-buffer-name))
          (last-default-directory (when kubel--buffer (with-current-buffer kubel--buffer default-directory))))
     (setq kubel-resource
-<<<<<<< HEAD
-	      (completing-read "Select resource: " resource-list))
+          (completing-read "Select resource: " resource-list))
     (kubel-refresh last-default-directory)))
-=======
-          (completing-read "Select resource: " resource-list))
-    (when kubel--buffer (kill-buffer kubel--buffer)) ;; kill buffer for previous context if possible
-    (kubel last-default-directory)))
->>>>>>> 8cf9a8db
 
 (defun kubel-set-output-format ()
   "Set output format of kubectl."
@@ -858,14 +832,9 @@
   (setq kubel-output
         (completing-read
          "Set output format: "
-<<<<<<< HEAD
         (completing-read
          "Set output format: "
          '("yaml" "json" "wide" "custom-columns=")))))
-=======
-         '("yaml" "json" "wide" "custom-columns=")))
-  (kubel))
->>>>>>> 8cf9a8db
 
 (defun kubel-port-forward-pod (p)
   "Port forward a pod to your local machine.
