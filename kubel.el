--- conflicted
+++ resolved
@@ -214,30 +214,6 @@
 ;; fallback list of resources if the version of kubectl doesn't support api-resources command
 (defvar kubel-kubernetes-resources-list
   '("Pods"
-<<<<<<< HEAD
-	"Services"
-	"Namespaces"
-	"Nodes"
-	"Configmaps"
-	"Secrets"
-	"Bindings"
-	"PersistentVolumeClaims"
-	"PersistentVolumes"
-	"ReplicationControllers"
-	"ResourceQuotas"
-	"ServiceAccounts"
-	"Deployments"
-	"DaemonSets"
-	"ReplicaSets"
-	"StatefulSets"
-	"Jobs"
-        "hpa"
-	"Images"
-	"Ingresses"
-	"ClusterRoles"
-	"RoleBindings"
-	"Roles"))
-=======
     "Services"
     "Namespaces"
     "Nodes"
@@ -260,7 +236,6 @@
     "ClusterRoles"
     "RoleBindings"
     "Roles"))
->>>>>>> 68d2925c
 
 (defvar kubel--kubernetes-version-cached nil)
 
@@ -842,14 +817,9 @@
   (kubel))
 
 (defun kubel--fetch-api-resource-list ()
-<<<<<<< HEAD
-  "Fetch list of available resources for current kube context."
-  (split-string (shell-command-to-string (concat "kubectl api-resources -o name --no-headers=true --context=" kubel-context)) "\n"))
-=======
   "Fetch the API resource list."
   (split-string (kubel--exec-to-string
                  (format "kubectl --context %s api-resources -o name --no-headers=true" kubel-context)) "\n" t))
->>>>>>> 68d2925c
 
 (defun kubel-set-resource (&optional refresh)
   "Set the resource.
