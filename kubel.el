--- conflicted
+++ resolved
@@ -189,10 +189,20 @@
 
 (defvar kubel--kubernetes-resources-list-cached nil)
 
+(defvar kubel-use-get-namespace
+  (equal "yes\n"
+         (shell-command-to-string
+          (format "kubectl --context %s auth can-i list namespaces" kubel-context)))
+  "Whether to use `kubectl get namespace' to list namespaces available.
+By default, try to figure out if that's possible with current permissions.")
+
+(defvar kubel--namespace-list-cached nil)
+
 (defun kubel--invalidate-context-caches ()
   "Invalidate the context caches."
   (setq kubel--kubernetes-resources-list-cached nil)
-  (setq kubel--kubernetes-version-cached nil))
+  (setq kubel--kubernetes-version-cached nil)
+  (setq kubel--namespace-list-cached nil))
 
 (defun kubel-kubernetes-version ()
   "Return a list with (major-version minor-version patch)."
@@ -537,40 +547,26 @@
 	(setenv "KUBECONFIG" (expand-file-name configfile))
     (error "Kubectl config file '%s' does not exist!" configfile))))
 
-(defvar kubel-use-namespace nil)
-(setq kubel-use-namespace t)
-(defvar kubel--namespace-cache '())
-(setq kubel--namespace-cache '())
-
 (defun kubel--list-namespace ()
-  "List namespaces for current context and manage cache."
-  (let ((cached (assoc-default kubel-context kubel--namespace-cache))
-        (temp '()))
-    (if cached
-        cached
-      (progn (setq temp (split-string (shell-command-to-string
-                                       (format "kubectl --context %s get namespace -o jsonpath='{.items[*].metadata.name}'" kubel-context)) " "))
-             (push (cons kubel-context temp) kubel--namespace-cache)
-             temp))))
+  "List namespaces for current context, try to recover from cache first."
+  (unless kubel--namespace-list-cached
+    (setq kubel--namespace-list-cached
+          (split-string (shell-command-to-string
+                         (format "kubectl --context %s get namespace -o jsonpath='{.items[*].metadata.name}'" kubel-context)) " ")))
+  kubel--namespace-list-cached)
 
 (defun kubel-set-namespace ()
   "Set the namespace."
   (interactive)
-<<<<<<< HEAD
-  (let* ((namespace-list (if kubel-use-namespace (kubel--list-namespace)
+  (let* ((namespace-list (if kubel-use-get-namespace
+                             (kubel--list-namespace)
                            kubel-namespace-history))
          (namespace (completing-read "Namespace: " namespace-list
-                                    nil nil nil nil "default")))
-    (when (get-buffer (kubel--buffer-name))
-      (kill-buffer (kubel--buffer-name)))
-=======
-  (let* ((namespace (completing-read "Namespace: " kubel-namespace-history
                                      nil nil nil nil "default"))
-	 (kubel--buffer (get-buffer (kubel--buffer-name)))
-	 (last-default-directory (when kubel--buffer
-				   (with-current-buffer kubel--buffer default-directory))))
+	     (kubel--buffer (get-buffer (kubel--buffer-name)))
+	     (last-default-directory (when kubel--buffer
+				                   (with-current-buffer kubel--buffer default-directory))))
     (when kubel--buffer (kill-buffer kubel--buffer))
->>>>>>> 7a192fb8
     (setq kubel-namespace namespace)
     (unless (member namespace kubel-namespace-history)
       (push namespace kubel-namespace-history))
@@ -587,6 +583,7 @@
            "Select context: "
            (split-string (shell-command-to-string "kubectl config view -o jsonpath='{.contexts[*].name}'") " ")))
     (kubel--invalidate-context-caches)
+    (setq kubel-namespace "default")
     (kubel last-default-directory)))
 
 (defun kubel--fetch-api-resource-list ()
