;;; kubel.el --- extension for controlling Kubernetes with limited permissions -*- lexical-binding: t; -*-

;; Copyright (C) 2018, Adrien Brochard

;; This file is NOT part of Emacs.

;; This  program is  free  software; you  can  redistribute it  and/or
;; modify it  under the  terms of  the GNU  General Public  License as
;; published by the Free Software  Foundation; either version 2 of the
;; License, or (at your option) any later version.



;; This program is distributed in the hope that it will be useful, but
;; WITHOUT  ANY  WARRANTY;  without   even  the  implied  warranty  of
;; MERCHANTABILITY or FITNESS  FOR A PARTICULAR PURPOSE.   See the GNU
;; General Public License for more details.

;; You should have  received a copy of the GNU  General Public License
;; along  with  this program;  if  not,  write  to the  Free  Software
;; Foundation, Inc., 59 Temple Place, Suite 330, Boston, MA 02111-1307
;; USA

;; Version: 1.0
;; Author: Adrien Brochard
;; Keywords: kubernetes k8s tools processes
;; URL: https://github.com/abrochard/kubel
;; License: GNU General Public License >= 3
;; Package-Requires: ((transient "0.1.0") (emacs "25.3"))

;;; Commentary:

;; Emacs extension for controlling Kubernetes with limited permissions.
;; Mostly focuses on pod management for now.

;;; Usage:

;; To list the pods in your current context and namespace, call
;;
;; M-x kubel
;;;
;; To set said namespace and context, respectively call
;;
;; M-x kubel-set-namespace
;; M-x kubel-set-context
;;
;; Note that namespace will autocomplete but not context,
;; this is because I interact with kubernetes through a user who
;; does not have permissions to list namespaces.

;;; Shortcuts:

;; On the kubel screen, place your cursor on the pod
;;
;; enter => get pod details
;; h => help popup
;; C => set context
;; n => set namespace
;; g => refresh pods
;; p => port forward pod
;; e => exec into pod
;; d => describe popup
;; l => log popup
;; c => copy popup
;; k => delete pod
;; j => jab deployment to force rolling update
;; f => set a substring filter for pod name
;; r => see the rollout history for resource
;;

;;; Customize:

;; By default, kubel log tails from the last 100 lines, you can change the `kubel-log-tail-n` variable to set another line number.

;;; Code:

(require 'transient)

(defvar kubel--list-format
  [("Name" 50 t)
   ("Ready" 10 t)
   ("Status" 20 t)
   ("Restarts" 10 t)
   ("Age" 15 t)]
  "List format.")

(defconst kubel--list-sort-key
  '("NAME" . nil)
  "Sort table on this key.")

(defconst kubel--status-colors
  '(("Running" . "green")
    ("Healthy" . "green")
    ("Active" . "green")
    ("Ready" . "green")
    ("True" . "green")
    ("Unknown" . "orange")
    ("Error" . "red")
    ("MemoryPressure" . "red")
    ("PIDPressure" . "red")
    ("DiskPressure" . "red")
    ("RevisionMissing" . "red")
    ("NetworkUnavailable" . "red")
    ("Completed" . "yellow")
    ("CrashLoopBackOff" . "red")
    ("Terminating" . "blue"))
  "Associative list of status to color.")

(defcustom kubel-output "yaml"
  "Format for output: json|yaml|wide|custom-columns=...")

(defvar kubel-namespace "default"
  "Current namespace.")

(defvar kubel-resource "pods"
  "Current resource.")

(defvar kubel-context
  (replace-regexp-in-string
   "\n" "" (shell-command-to-string "kubectl config current-context"))
  "Current context.  Tries to smart default.")

(defvar kubel-resource-filter ""
  "Substring filter for resource name.")

(defvar kubel-namespace-history '()
  "List of previously used namespaces.")

(defvar kubel-log-tail-n "100"
  "Number of lines to tail.")

;; fallback list of resources if the version of kubectl doesn't support api-resources command
(defvar kubel-kubernetes-resources-list
  '("Pods"
	"Services"
	"Namespaces"
	"Nodes"
	"Configmaps"
	"Secrets"
	"Bindings"
	"PersistentVolumeClaims"
	"PersistentVolumes"
	"ReplicationControllers"
	"ResourceQuotas"
	"ServiceAccounts"
	"Deployments"
	"DaemonSets"
	"ReplicaSets"
	"StatefulSets"
	"Jobs"
	"Images"
	"Ingresses"
	"ClusterRoles"
	"RoleBindings"
	"Roles"))

(defun kubel-kubernetes-version ()
  "Return a list with (major-version minor-version patch)."
  (let ((version-string (shell-command-to-string "kubectl version")))
    (string-match "GitVersion:\"v\\([0-9]*\\)\.\\([0-9]*\\)\.\\([0-9]*\\)\"" version-string)
    (list
     (string-to-number (match-string 1 version-string))
     (string-to-number (match-string 2 version-string))
     (string-to-number (match-string 3 version-string)))))

(defun kubel-kubernetes-compatible-p (version)
  "Return TRUE if kubernetes version is greater than or equal to VERSION.
VERSION should be a list of (major-version minor-version patch)."
  (let*
      ((kubernetes-version (kubel-kubernetes-version))
       (kubernetes-major-version (nth 0 kubernetes-version))
       (kubernetes-minor-version (nth 1 kubernetes-version))
       (kubernetes-patch-version (nth 2 kubernetes-version)))
    (and
     (<= (nth 0 version) kubernetes-major-version)
     (or (<= (nth 1 version) kubernetes-minor-version) (< (nth 0 version) kubernetes-major-version))
     (or (<= (nth 2 version) kubernetes-patch-version) (< (nth 1 version) kubernetes-minor-version)))))


(defun kubel--populate-list ()
  "Return a list with a tabulated list format and \"tabulated-list-entries\"."
  (let*  ((body (shell-command-to-string (concat (kubel--get-command-prefix) " get " kubel-resource)))
	      (entrylist (kubel--parse-body body)))
    (when (s-starts-with? "No resources found" body)
	  (message "No resources found"))  ;; TODO exception here
    (list (kubel--get-list-format entrylist) (kubel--get-list-entries entrylist))))

(defun kubel--column-entry (entrylist)
  "Return a function of colnum to retrieve an entry in a given column for ENTRYLIST."
  (lexical-let ((entrylist entrylist))
    (function
     (lambda (colnum)
       (list (kubel--column-header entrylist colnum) (+ 4 (kubel--column-width entrylist colnum) ) t)))))


(defun kubel--get-list-format (entrylist)
  "Get the list format.

ENTRYLIST is the output of the parsed body."
  (defun kubel--get-column-entry (colnum)
    (let ((kubel--get-entry (kubel--column-entry entrylist)))
	  (funcall kubel--get-entry colnum)))
  (cl-map 'vector #'kubel--get-column-entry (number-sequence 0 (- (kubel--ncols entrylist) 1))))

(defun kubel--get-list-entries (entrylist)
  "Get the entries.

ENTRYLIST is the output of the parsed body."
  (mapcar (lambda (x)
            (list (car x)
                  (vconcat [] (mapcar #'kubel--propertize-status x))))
          (cdr entrylist)))

(defun kubel--parse-body (body)
  "Parse the body of kubectl get resource call into a list.

BODY is the raw output of kubectl get resource."
  (nbutlast (mapcar (lambda (x)
                      (split-string (replace-regexp-in-string " +" " " x) " "))
                    (split-string body "\n"))))


(defun kubel--ncols (entrylist)
  "Return the number of columns in ENTRYLIST."
  (length (car entrylist)))

(defun kubel--nrows (entrylist)
  "Return the nubmer of rows in ENTRYLIST."
  (length entrylist))
<<<<<<< HEAD

=======
>>>>>>> 51bfe201

(defun kubel--column-header (entrylist colnum)
  "Return the header for a specific COLNUM in ENTRYLIST."
  (nth colnum (car entrylist)))

(defun kubel--column-width (entrylist colnum)
  "Return the width of a specific COLNUM in ENTRYLIST."
<<<<<<< HEAD
  (seq-max (mapcar (lambda (x) (length (nth colnum x) )) entrylist) ))
=======
  (seq-max (mapcar (lambda (x) (length (nth colnum x) )) entrylist)))
>>>>>>> 51bfe201

(defun kubel--buffer-name ()
  "Return kubel buffer name."
  (format "*kubel (%s) [%s]: %s*" kubel-namespace kubel-context kubel-resource))

(defun kubel--propertize-status (status)
  "Return the status in proper font color.

STATUS is the pod status string."
  (let ((pair (cdr (assoc status kubel--status-colors)))
        (match (or (equal kubel-resource-filter "") (string-match-p kubel-resource-filter status))))
    (cond (pair (propertize status 'font-lock-face `(:foreground ,pair)))
          ((not match) (propertize status 'font-lock-face '(:foreground "darkgrey")))
          (t status))))

(defun kubel--pop-to-buffer (name)
  "Utility function to pop to buffer or create it.

NAME is the buffer name."
  (unless (get-buffer name)
    (get-buffer-create name))
  (pop-to-buffer name))

(defun kubel--exec (buffer-name async args)
  "Utility function to run commands in the proper context and namespace.

\"BUFFER-NAME\" is the buffer-name. Default to *kubel-command*.
ASYNC is a bool. If true will run async.
ARGS is a ist of arguments."
  (when (equal buffer-name "")
    (setq buffer-name "*kubel-command*"))
  (when (get-buffer buffer-name)
    (kill-buffer buffer-name))
  (if async
      (apply #'start-process buffer-name buffer-name "kubectl" (append (kubel--get-context-namespace) args))
    (apply #'call-process "kubectl" nil buffer-name nil (append (kubel--get-context-namespace) args)))
  (pop-to-buffer buffer-name))

(defun kubel--get-resource-under-cursor ()
  "Utility function to get the name of the pod under the cursor."
  (aref (tabulated-list-get-entry) 0))

(defun kubel--get-context-namespace ()
  "Utility function to return the proper context and namespace arguments."
  (append
   (unless (equal kubel-context "")
     (list "--context" kubel-context))
   (unless (equal kubel-namespace "default")
     (list "-n" kubel-namespace))))

(defun kubel--get-command-prefix ()
  "Utility function to prefix the kubectl command with proper context and namespace."
  (mapconcat 'identity (append '("kubectl") (kubel--get-context-namespace)) " "))

(defun kubel--get-containers (pod-name)
  "List the containers in a pod.

POD-NAME is the name of the pod."
  (split-string
   (shell-command-to-string
    (format "%s get pod %s -o jsonpath='{.spec.containers[*].name}'" (kubel--get-command-prefix) pod-name)) " "))

(defun kubel--select-resource (name)
  "Prompt user to select an instance out of a list of resources.

NAME is the string name of the resource."
  (let ((cmd (format "%s get %s -o=jsonpath='{.items[*].metadata.name}'"
                     (kubel--get-command-prefix) name)))
    (completing-read (concat (s-upper-camel-case name) ": ")
                     (split-string (shell-command-to-string cmd) " "))))

(defun kubel--describe-resource (name &optional describe)
  "Describe a specific resource.

NAME is the string name of the resource to decribe.
DESCRIBE is boolean to describe instead of get resource details"
  (let* ((resource (kubel--select-resource name))
         (buffer-name (format "*kubel - %s - %s*" name resource)))
    (if describe
	    (kubel--exec buffer-name nil (list "describe" name resource))
      (kubel--exec buffer-name nil (list "get" name "-o" kubel-output resource)))
    (when (string-equal kubel-output "yaml")
      (yaml-mode)
      (kubel-yaml-editing-mode))
    (beginning-of-buffer)))

(defun kubel--show-rollout-revision (type name)
  "Show a specific revision of a certain resource.

TYPE is the resource type.
NAME is the resource name."
  (let* ((typename (format "%s/%s" type name))
         (revision (car (split-string (kubel--select-rollout typename))))
         (buffer-name (format "*kubel - rollout - %s - %s*" typename revision)))
    (kubel--exec buffer-name nil
                 (list "rollout" "history" typename (format "--revision=%s" revision)))
    (beginning-of-buffer)))

(defun kubel--list-rollout (typename)
  "Return a list of revisions with format '%number   %cause'.

TYPENAME is the resource type/name."
  (let ((cmd (format "%s rollout history %s" (kubel--get-command-prefix) typename)))
    (nthcdr 2 (split-string (shell-command-to-string cmd) "\n"))))

(defun kubel--select-rollout (typename)
  "Select a rollout version.

TYPENAME is the resource type/name."
  (let ((prompt (format "Select a rollout of %s: " typename))
        (rollouts (kubel--list-rollout typename)))
    (completing-read prompt rollouts)))

(defun kubel--is-pod-view ()
  "Return non-nil if this is the pod view."
  (equal kubel-resource "Pods"))

(defun kubel--is-deployment-view ()
  "Return non-nil if this is the pod view."
  (equal kubel-resource "Deployments"))

;; interactive
(define-minor-mode kubel-yaml-editing-mode
  :init-value nil
  :keymap (let ((map (make-sparse-keymap)))
            (define-key map (kbd "C-c C-c") 'kubel-apply)
            map))

(defun kubel-apply ()
  "Save the current buffer to a temp file and try to kubectl apply it."
  (interactive)
  (let ((filename (format "/tmp/kubel/%s-%s.yaml"
                          (replace-regexp-in-string "\*\\| " "" (buffer-name))
                          (floor (float-time)))))
    (unless  (file-exists-p "/tmp/kubel")
      (make-directory "/tmp/kubel"))
    (write-region (point-min) (point-max) filename)
    (kubel--exec (format "*kubectl - apply - %s*" filename) nil (list "apply" "-f" filename))
    (message "Applied %s" filename)))

(defun kubel-get-resource-details (&optional describe)
  "Get the details of the resource under the cursor.

 DESCRIBE is the optional param to describe instead of get."
  (interactive "P")
  (let* ((resource (kubel--get-resource-under-cursor))
         (buffer-name (format "*kubel - %s - %s*" kubel-resource resource)))
    (if describe
        (kubel--exec buffer-name nil (list "describe" kubel-resource (kubel--get-resource-under-cursor)))
      (kubel--exec buffer-name nil (list "get" kubel-resource (kubel--get-resource-under-cursor) "-o" kubel-output)))
    (when (or (string-equal kubel-output "yaml") (transient-args 'kubel-describe-popup))
      (yaml-mode)
      (kubel-yaml-editing-mode))
    (beginning-of-buffer)))


(defun kubel--default-tail-arg (args)
  "Ugly function to make sure that there is at least the default tail.

ARGS is the arg list from transient."
  (if (car (remove nil (mapcar (lambda (x)
                                 (string-prefix-p "--tail=" x)) args)))
      args
    (append args (list (concat "--tail=" kubel-log-tail-n)))))

(defun kubel-get-pod-logs (&optional args)
  "Get the last N logs of the pod under the cursor.

ARGS is the arguments list from transient."
  (interactive
   (list (transient-args 'kubel-log-popup)))
  (let* ((pod (if (kubel--is-pod-view)
                  (kubel--get-resource-under-cursor)
                (kubel--select-resource "Pods")))
         (containers (kubel--get-containers pod))
         (container (if (equal (length containers) 1)
                        (car containers)
                      (completing-read "Select container: " containers)))
         (buffer-name (format "*kubel - logs - %s - %s*" pod container))
         (async nil))
    (when (member "-f" args)
      (setq async t))
    (kubel--exec buffer-name async
                 (append '("logs") (kubel--default-tail-arg args) (list pod container)))))

(defun kubel-copy-resource-name ()
  "Copy the name of the pod under the cursor."
  (interactive)
  (kill-new (kubel--get-resource-under-cursor))
  (message "Resource name copied to kill-ring"))

(defun kubel-copy-log-command ()
  "Copy the streaming log command of the pod under the cursor."
  (interactive)
  (kill-new
   (format "%s logs -f --tail=%s %s"
           (kubel--get-command-prefix)
           kubel-log-tail-n
           (if (kubel--is-pod-view)
               (kubel--get-resource-under-cursor)
             (kubel--select-resource "Pods"))))
  (message "Log command copied to kill-ring"))

(defun kubel-copy-command-prefix ()
  "Copy the kubectl command prefix."
  (interactive)
  (kill-new (kubel--get-command-prefix))
  (message "Command prefix copied to kill-ring"))

(defun kubel-set-namespace ()
  "Set the namespace."
  (interactive)
  (let ((namespace (completing-read "Namespace: " kubel-namespace-history
                                    nil nil nil nil "default")))
    (when (get-buffer (kubel--buffer-name))
      (kill-buffer (kubel--buffer-name)))
    (setq kubel-namespace namespace)
    (unless (member namespace kubel-namespace-history)
      (push namespace kubel-namespace-history))
    (kubel)))

(defun kubel-set-context ()
  "Set the context."
  (interactive)
  (when (get-buffer (kubel--buffer-name)) ;; kill buffer for previous context if possible
    (kill-buffer (kubel--buffer-name)))
  (setq kubel-context
        (completing-read
         "Select context: "
         (split-string (shell-command-to-string "kubectl config view -o jsonpath='{.contexts[*].name}'") " ")))
  (kubel))

(defun kubel-set-resource ()
  "Set the resource."
  (interactive)
  (let ((current-buffer-name (kubel--buffer-name))
        (resource-list
         (if (kubel-kubernetes-compatible-p '(1 13 3))
			 (split-string (shell-command-to-string "kubectl api-resources -o name --no-headers=true") "\n")
		   kubel-kubernetes-resources-list)))
    (setq kubel-resource
	      (completing-read "Select resource: " resource-list))
    (when (get-buffer current-buffer-name) ;; kill the current buffer to avoid confusion
      (kill-buffer current-buffer-name)))
  (kubel))

(defun kubel-set-output-format ()
  "Set output format of kubectl."
  (interactive)
  (setq kubel-output
	    (completing-read
	     "Set output format: "
	     '("yaml" "json" "wide" "custom-column=")))
  (kubel))

(defun kubel-port-forward-pod (p)
  "Port forward a pod to your local machine.

P is the port as integer."
  (interactive "nPort: ")
  (let* ((port (format "%s" p))
         (pod (if (kubel--is-pod-view)
                  (kubel--get-resource-under-cursor)
                (kubel--select-resource "Pods")))
         (buffer-name (format "*kubel - port-forward - %s:%s*" pod port)))
    (kubel--exec buffer-name t (list "port-forward" pod (format "%s:%s" port port)))))

(defun kubel-exec-pod ()
  "Setup a TRAMP to exec into the pod under the cursor."
  (interactive)
  (setq tramp-methods (delete (assoc "kubectl" tramp-methods) tramp-methods)) ;; cleanup previous tramp method
  ;; TODO error message if resource is not pod
  (add-to-list 'tramp-methods
               `("kubectl"
                 (tramp-login-program      "kubectl")
                 (tramp-login-args         (,(kubel--get-context-namespace) ("exec" "-it") ("-u" "%u") ("%h") ("sh")))
                 (tramp-remote-shell       "sh")
                 (tramp-remote-shell-args  ("-i" "-c")))) ;; add the current context/namespace to tramp methods
  (find-file (format "/kubectl:%s:/" (if (kubel--is-pod-view)
                                         (kubel--get-resource-under-cursor)
                                       (kubel--select-resource "Pods")))))

(defun kubel-delete-resource ()
  "Kubectl delete resource under cursor."
  (interactive)
  (let* ((pod (kubel--get-resource-under-cursor))
         (buffer-name (format "*kubel - delete %s -%s" kubel-resource pod))
         (args (list "delete" kubel-resource pod)))
    (when (transient-args 'kubel-delete-popup)
      (setq args (append args (list "--force" "--grace-period=0"))))
    (kubel--exec buffer-name t args)))

(defun kubel-jab-deployment ()
  "Make a trivial patch to force a new deployment.

See https://github.com/kubernetes/kubernetes/issues/27081"
  (interactive)
  (let* ((deployment
          (if (kubel--is-deployment-view)
              (kubel--get-resource-under-cursor)
            (kubel--select-resource "Deployments")))
         (buffer-name (format "*kubel - bouncing - %s*" deployment)))
    (kubel--exec buffer-name nil (list "patch" "deployment" deployment "-p"
				                       (format "{\"spec\":{\"template\":{\"metadata\":{\"labels\":{\"date\":\"%s\"}}}}}"
					                           (round (time-to-seconds)))))))

(defun kubel-set-filter (filter)
  "Set the pod filter.

FILTER is the filter string."
  (interactive "MFilter: ")
  (setq kubel-resource-filter filter)
  (kubel-mode))

(defun kubel-rollout-history ()
  "See rollout history for resource under cursor."
  (interactive)
  (kubel--show-rollout-revision kubel-resource (kubel--get-resource-under-cursor)))

(defun kubel-changelog ()
  "Opens up the changelog."
  (interactive)
  (browse-url "https://github.com/abrochard/kubel/blob/master/CHANGELOG.md"))

(defun kubel-deprecated-warning ()
  "Show a warning to the user to inform of new workflow."
  (interactive)
  (message "This command has been deprecated, use the R key to select resource instead.\nYou can also checkout the changelog with `M-x kubel-changelog`"))

(defun kubel-quick-edit ()
  "Quickly edit any resource."
  (interactive)
  (kubel--describe-resource
   (completing-read "Select resource: " kubel-kubernetes-resources-list)))

;; popups

(define-transient-command kubel-log-popup ()
  "Kubel Log Menu"
  ["Arguments"
   ("-f" "Follow" "-f")
   ("-p" "Previous" "-p")
   ("-n" "Tail" "--tail=")]
  ["Actions"
   ("l" "Tail pod logs" kubel-get-pod-logs)])

(define-transient-command kubel-copy-popup ()
  "Kubel Copy Menu"
  ["Actions"
   ("c" "Copy pod name" kubel-copy-resource-name)
   ("l" "Copy pod log command" kubel-copy-log-command)
   ("p" "Copy command prefix" kubel-copy-command-prefix)])

(define-transient-command kubel-delete-popup ()
  "Kubel Delete menu"
  ["Arguments"
   ("-f" "Force" "--force --grace-period=0")]
  ["Actions"
   ("k" "Delete resource" kubel-delete-resource)])

(define-transient-command kubel-describe-popup ()
  "Kubel Describe Menu"
  ["Arguments"
   ("-y" "Yaml" "-o yaml")]
  ["Actions"
   ("RET" "Describe" kubel-get-resource-details)])

(define-transient-command kubel-help-popup ()
  "Kubel Menu"
  ["Actions"
   ;; global
   ("RET" "Resource details" kubel-describe-popup)
   ("C" "Set context" kubel-set-context)
   ("n" "Set namespace" kubel-set-namespace)
   ("g" "Refresh" kubel-mode)
   ("F" "Set output format" kubel-set-output-format)
   ("R" "Set resource" kubel-set-resource)
   ("k" "Delete" kubel-delete-popup)
   ("f" "Filter" kubel-set-filter)
   ("r" "Rollout" kubel-rollout-popup)
   ("E" "Quick edit" kubel-quick-edit)
   ;; based on current view
   ("p" "Port forward" kubel-port-forward-pod)
   ("l" "Logs" kubel-log-popup)
   ("c" "Copy" kubel-copy-popup)
   ("e" "Exec" kubel-exec-pod)
   ("j" "Jab" kubel-jab-deployment)])

;; mode map
(defvar kubel-mode-map
  (let ((map (make-sparse-keymap)))
    ;; global
    (define-key map (kbd "RET") 'kubel-get-resource-details)
    (define-key map (kbd "C") 'kubel-set-context)
    (define-key map (kbd "n") 'kubel-set-namespace)
    (define-key map (kbd "g") 'kubel-mode)
    (define-key map (kbd "h") 'kubel-help-popup)
    (define-key map (kbd "F") 'kubel-set-output-format)
    (define-key map (kbd "R") 'kubel-set-resource)
    (define-key map (kbd "k") 'kubel-delete-popup)
    (define-key map (kbd "f") 'kubel-set-filter)
    (define-key map (kbd "r") 'kubel-rollout-history)
    (define-key map (kbd "E") 'kubel-quick-edit)
    ;; based on view
    (define-key map (kbd "p") 'kubel-port-forward-pod)
    (define-key map (kbd "l") 'kubel-log-popup)
    (define-key map (kbd "c") 'kubel-copy-popup)
    (define-key map (kbd "e") 'kubel-exec-pod)
    (define-key map (kbd "j") 'kubel-jab-deployment)

    ;; deprecated
    (define-key map (kbd "d") 'kubel-deprecated-warning)
    map)
  "Keymap for `kubel-mode'.")

;;;###autoload
(defun kubel ()
  "Invoke the kubel buffer."
  (interactive)
  (kubel--pop-to-buffer (kubel--buffer-name))
  (kubel-mode)
  (message (concat "Namespace: " kubel-namespace)))

(define-derived-mode kubel-mode tabulated-list-mode "Kubel"
  "Special mode for kubel buffers."
  (buffer-disable-undo)
  (kill-all-local-variables)
  (setq truncate-lines t)
  (setq mode-name "Kubel")
  (setq major-mode 'kubel-mode)
  (use-local-map kubel-mode-map)
  (let ((entries (kubel--populate-list)))
    (setq tabulated-list-format (car entries))
    (setq tabulated-list-entries (cadr entries)))   ; TODO handle "No resource found"
  (setq tabulated-list-sort-key kubel--list-sort-key)
  (setq tabulated-list-sort-key nil)
  (tabulated-list-init-header)
  (tabulated-list-print)
  (hl-line-mode 1)
  (run-mode-hooks 'kubel-mode-hook))

(provide 'kubel)
;;; kubel.el ends here<|MERGE_RESOLUTION|>--- conflicted
+++ resolved
@@ -227,10 +227,6 @@
 (defun kubel--nrows (entrylist)
   "Return the nubmer of rows in ENTRYLIST."
   (length entrylist))
-<<<<<<< HEAD
-
-=======
->>>>>>> 51bfe201
 
 (defun kubel--column-header (entrylist colnum)
   "Return the header for a specific COLNUM in ENTRYLIST."
@@ -238,11 +234,7 @@
 
 (defun kubel--column-width (entrylist colnum)
   "Return the width of a specific COLNUM in ENTRYLIST."
-<<<<<<< HEAD
-  (seq-max (mapcar (lambda (x) (length (nth colnum x) )) entrylist) ))
-=======
   (seq-max (mapcar (lambda (x) (length (nth colnum x) )) entrylist)))
->>>>>>> 51bfe201
 
 (defun kubel--buffer-name ()
   "Return kubel buffer name."
