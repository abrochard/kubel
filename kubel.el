;;; kubel.el --- Control Kubernetes with limited permissions -*- lexical-binding: t; -*-

;; Copyright (C) 2018, Adrien Brochard

;; This file is NOT part of Emacs.

;; This  program is  free  software; you  can  redistribute it  and/or
;; modify it  under the  terms of  the GNU  General Public  License as
;; published by the Free Software  Foundation; either version 2 of the
;; License, or (at your option) any later version.



;; This program is distributed in the hope that it will be useful, but
;; WITHOUT  ANY  WARRANTY;  without   even  the  implied  warranty  of
;; MERCHANTABILITY or FITNESS  FOR A PARTICULAR PURPOSE.   See the GNU
;; General Public License for more details.

;; You should have  received a copy of the GNU  General Public License
;; along  with  this program;  if  not,  write  to the  Free  Software
;; Foundation, Inc., 59 Temple Place, Suite 330, Boston, MA 02111-1307
;; USA

;; Version: 1.0
;; Author: Adrien Brochard
;; Keywords: kubernetes k8s tools processes
;; URL: https://github.com/abrochard/kubel
;; License: GNU General Public License >= 3
;; Package-Requires: ((transient "0.1.0") (emacs "25.3") (dash "2.12.0") (s "1.2.0") (yaml-mode "0.0.14"))

;;; Commentary:

;; Emacs extension for controlling Kubernetes with limited permissions.

;;; Usage:

;; To list the pods in your current context and namespace, call
;;
;; M-x kubel
;;
;; To set the path to the kubectl config file, call:
;; M-x kubel-set-kubectl-config-file
;;
;; or
;;
;; (kubel-set-kubectl-config-file <path to desired config file>)
;; ex: (kubel-set-kubectl-config-file "~/.kube/another-config")
;;
;; To set said namespace and context, respectively call
;;
;; M-x kubel-set-namespace
;; M-x kubel-set-context
;;
;; Note that namespace will autocomplete but not context,
;; this is because I interact with kubernetes through a user who
;; does not have permissions to list namespaces.
;;
;; To switch to showing a different resource, use the `R` command or
;;
;; M-x kubel-set-resource
;;
;; This will let you select a resource and re-display the kubel buffer.

;;; Shortcuts:

;; On the kubel screen, place your cursor on a resource
;;
;; enter => get resource details
;; h => help popup
;; C => set context
;; n => set namespace
;; R => set resource
;; F => set output format
;; g => refresh
;; f => set a substring filter for resource name
;; M-n => jump to the next highlighted resource
;; M-p => jump to previous highlighted resource
;; E => quick edit any resource
;; r => see the rollout history for resource
;; l => log popup
;; c => copy popup
;; k => delete popup
;; e => exec into pod
;; p => port forward pod
;; j => jab deployment to force rolling update

;;; Customize:

;; By default, kubel log tails from the last 100 lines, you can change the `kubel-log-tail-n` variable to set another line number.

;;; Code:

(require 'transient)
(require 'dash)
(require 's)
(require 'yaml-mode)
(require 'tramp)
(require 'subr-x)
(require 'eshell)

(defgroup kubel nil "Customisation group for kubel."
  :group 'extensions)

(defvar kubel--list-format
  [("Name" 50 t)
   ("Ready" 10 t)
   ("Status" 20 t)
   ("Restarts" 10 t)
   ("Age" 15 t)]
  "List format.")

(defconst kubel--list-sort-key
  '("NAME" . nil)
  "Sort table on this key.")

(defconst kubel--status-colors
  '(("Running" . "green")
    ("Healthy" . "green")
    ("Active" . "green")
    ("Ready" . "green")
    ("True" . "green")
    ("Unknown" . "orange")
    ("Error" . "red")
    ("Evicted" . "red")
    ("MemoryPressure" . "red")
    ("PIDPressure" . "red")
    ("DiskPressure" . "red")
    ("RevisionMissing" . "red")
    ("RevisionFailed" . "red")
    ("NetworkUnavailable" . "red")
    ("Completed" . "yellow")
    ("CrashLoopBackOff" . "red")
    ("Terminating" . "blue"))
  "Associative list of status to color.")

(defconst kubel--process-buffer "*kubel-process*"
  "Kubel process buffer name.")

(defcustom kubel-output "yaml"
  "Format for output: json|yaml|wide|custom-columns=..."
  :type 'string
  :group 'kubel)

(defcustom kubel-log-tail-n 100
  "Default number of lines to tail."
  :type 'integer
  :group 'kubel)

(defcustom kubel-use-namespace-list 'auto
  "Control behavior for namespace completion.

auto - default, use `kubectl auth can-i list namespace` to determine if we can list namespaces
on - always assume we can list namespaces
off - always assume we cannot list namespaces"
  :type 'symbol
  :group 'kubel
  :options '('auto 'on 'off))

(defun kubel--append-to-process-buffer (str)
  "Append string STR to the process buffer."
  (with-current-buffer (get-buffer-create kubel--process-buffer)
    (read-only-mode -1)
    (goto-char (point-max))
    (insert (format "%s\n" str))))

(defun kubel--log-command (process-name cmd)
  "Log the kubectl command to the process buffer.

PROCESS-NAME is the name of the process.
CMD is the kubectl command as a list."
  (kubel--append-to-process-buffer
   (format "[%s]\ncommand=%s" process-name
           (if (equal 'string (type-of cmd)) cmd (mapconcat #'identity cmd " ")))))

(defun kubel--exec-to-string (cmd)
  "Replace \"shell-command-to-string\" to log to process buffer.

CMD is the command string to run."
  (kubel--log-command "kubectl command" cmd)
  (shell-command-to-string cmd))

(defvar kubel-namespace "default"
  "Current namespace.")

(defvar kubel-resource "Pods"
  "Current resource.")

(defvar kubel-context
  (replace-regexp-in-string
   "\n" "" (kubel--exec-to-string "kubectl config current-context"))
  "Current context.  Tries to smart default.")

(defvar kubel-resource-filter ""
  "Substring filter for resource name.")

(defvar kubel--line-number nil
  "Store the current line number to jump back after a refresh.")

(defvar kubel-namespace-history '()
  "List of previously used namespaces.")

;; fallback list of resources if the version of kubectl doesn't support api-resources command
(defvar kubel-kubernetes-resources-list
  '("Pods"
	"Services"
	"Namespaces"
	"Nodes"
	"Configmaps"
	"Secrets"
	"Bindings"
	"PersistentVolumeClaims"
	"PersistentVolumes"
	"ReplicationControllers"
	"ResourceQuotas"
	"ServiceAccounts"
	"Deployments"
	"DaemonSets"
	"ReplicaSets"
	"StatefulSets"
	"Jobs"
    "hpa"
	"Images"
	"Ingresses"
	"ClusterRoles"
	"RoleBindings"
	"Roles"))

(defvar kubel--kubernetes-version-cached nil)

(defvar kubel--kubernetes-resources-list-cached nil)

(defvar kubel--can-get-namespace-cached nil)

(defvar kubel--namespace-list-cached nil)

(defun kubel--invalidate-context-caches ()
  "Invalidate the context caches."
  (setq kubel--kubernetes-resources-list-cached nil)
  (setq kubel--kubernetes-version-cached nil)
  (setq kubel--can-get-namespace-cached nil)
  (setq kubel--namespace-list-cached nil))

(defun kubel-kubernetes-version ()
  "Return a list with (major-version minor-version patch)."
  (let ((version-string (if (null kubel--kubernetes-version-cached)
                            (setq kubel--kubernetes-version-cached
                                  (kubel--exec-to-string "kubectl version"))
                          kubel--kubernetes-version-cached)))
    (string-match "GitVersion:\"v\\([0-9]*\\)\.\\([0-9]*\\)\.\\([0-9]*\\)[^0-9].*\"" version-string)
    (list
     (string-to-number (match-string 1 version-string))
     (string-to-number (match-string 2 version-string))
     (string-to-number (match-string 3 version-string)))))

(defun kubel-kubernetes-compatible-p (version)
  "Return TRUE if kubernetes version is greater than or equal to VERSION.
VERSION should be a list of (major-version minor-version patch)."
  (let*
      ((kubernetes-version (kubel-kubernetes-version))
       (kubernetes-major-version (nth 0 kubernetes-version))
       (kubernetes-minor-version (nth 1 kubernetes-version))
       (kubernetes-patch-version (nth 2 kubernetes-version)))
    (and
     (<= (nth 0 version) kubernetes-major-version)
     (or (<= (nth 1 version) kubernetes-minor-version) (< (nth 0 version) kubernetes-major-version))
     (or (<= (nth 2 version) kubernetes-patch-version) (< (nth 1 version) kubernetes-minor-version)))))

(defun kubel--populate-list ()
  "Return a list with a tabulated list format and \"tabulated-list-entries\"."
  (let*  ((body (kubel--exec-to-string (concat (kubel--get-command-prefix) " get " kubel-resource)))
	      (entrylist (kubel--parse-body body)))
    (when (string-prefix-p "No resources found" body)
	  (message "No resources found"))  ;; TODO exception here
    (list (kubel--get-list-format entrylist) (kubel--get-list-entries entrylist))))

(defun kubel--column-entry (entrylist)
  "Return a function of colnum to retrieve an entry in a given column for ENTRYLIST."
  (function
   (lambda (colnum)
     (list (kubel--column-header entrylist colnum) (+ 4 (kubel--column-width entrylist colnum)) t))))


(defun kubel--get-list-format (entrylist)
  "Get the list format.

ENTRYLIST is the output of the parsed body."
  (defun kubel--get-column-entry (colnum)
    (let ((kubel--get-entry (kubel--column-entry entrylist)))
	  (funcall kubel--get-entry colnum)))
  (cl-map 'vector #'kubel--get-column-entry (number-sequence 0 (- (kubel--ncols entrylist) 1))))

(defun kubel--get-list-entries (entrylist)
  "Get the entries.

ENTRYLIST is the output of the parsed body."
  (mapcar (lambda (x)
            (list (car x)
                  (vconcat [] (mapcar #'kubel--propertize-status x))))
          (cdr entrylist)))

(defun kubel--parse-body (body)
  "Parse the body of kubectl get resource call into a list.

BODY is the raw output of kubectl get resource."
  (let* ((lines (nbutlast (split-string body "\n")))
         (header (car lines))
         (cols (split-string header))
         (start-pos (mapcar (lambda (x) (string-match x header)) cols))
         (end-pos (delete 0 (append start-pos '("end"))))
         (position (-zip-with 'cons start-pos end-pos))
         (parse-line (lambda (line)
                       (mapcar (lambda (pos)
                                 (kubel--extract-value line (car pos) (cdr pos)))
                               position))))
    (mapcar parse-line lines)))

(defun kubel--extract-value (line min max)
  "Extract value from LINE between MIN and MAX.
If it's just white space, return -, else trim space.
If MAX is the end of the line, dynamically adjust."
  (let* ((maxx (if (equal max "end") (length line) max))
         (str (substring-no-properties line min maxx)))
    (if (string-match "^ +$" str)
        "-"
      (string-trim str))))

(defun kubel--ncols (entrylist)
  "Return the number of columns in ENTRYLIST."
  (length (car entrylist)))

(defun kubel--nrows (entrylist)
  "Return the nubmer of rows in ENTRYLIST."
  (length entrylist))

(defun kubel--column-header (entrylist colnum)
  "Return the header for a specific COLNUM in ENTRYLIST."
  (nth colnum (car entrylist)))

(defun kubel--column-width (entrylist colnum)
  "Return the width of a specific COLNUM in ENTRYLIST."
  (seq-max (mapcar (lambda (x) (length (nth colnum x) )) entrylist)))

(defun kubel--buffer-name ()
  "Return kubel buffer name."
  (format "*kubel (%s) [%s]: %s*" kubel-namespace kubel-context kubel-resource))

(defun kubel--propertize-status (status)
  "Return the status in proper font color.

STATUS is the pod status string."
  (let ((pair (cdr (assoc status kubel--status-colors)))
        (match (or (equal kubel-resource-filter "") (string-match-p kubel-resource-filter status))))
    (cond (pair (propertize status 'font-lock-face `(:foreground ,pair)))
          ((not match) (propertize status 'font-lock-face '(:foreground "darkgrey")))
          (t status))))

(defun kubel--pop-to-buffer (name)
  "Utility function to pop to buffer or create it.

NAME is the buffer name."
  (unless (get-buffer name)
    (get-buffer-create name))
  (pop-to-buffer-same-window name))

(defun kubel--process-error-buffer (process-name)
  "Return the error buffer name for the PROCESS-NAME."
  (format "*%s:err*" process-name))

(defun kubel--sentinel (process _)
  "Sentinel function for PROCESS."
  (let ((process-name (process-name process))
        (exit-status (process-exit-status process)))
    (kubel--append-to-process-buffer (format "[%s]\nexit-code=%s" process-name exit-status))
    (unless (eq 0 exit-status)
       (let ((err (with-current-buffer (kubel--process-error-buffer process-name)
                 (buffer-string))))
      (kubel--append-to-process-buffer (format "error=%s" err))
      (error (format "Kubel process %s error: %s" process-name err))))))

(defun kubel--exec (process-name args &optional readonly)
  "Utility function to run commands in the proper context and namespace.

PROCESS-NAME is an identifier for the process. Default to \"kubel-command\".
ARGS is a ist of arguments.
READONLY If true buffer will be in readonly mode(view-mode)."
  (when (equal process-name "")
    (setq process-name "kubel-command"))
  (let ((buffer-name (format "*%s*" process-name))
        (error-buffer (kubel--process-error-buffer process-name))
        (cmd (append (list "kubectl") (kubel--get-context-namespace) args)))
    (when (get-buffer buffer-name)
      (kill-buffer buffer-name))
    (when (get-buffer error-buffer)
      (kill-buffer error-buffer))
    (kubel--log-command process-name cmd)
    (make-process :name process-name
                  :buffer buffer-name
                  :sentinel #'kubel--sentinel
                  :file-handler t
                  :stderr error-buffer
                  :command cmd)
    (pop-to-buffer buffer-name)
    (if readonly
        (with-current-buffer buffer-name
          (view-mode)))))

(defun kubel--get-resource-under-cursor ()
  "Utility function to get the name of the pod under the cursor."
  (aref (tabulated-list-get-entry) 0))

(defun kubel--get-context-namespace ()
  "Utility function to return the proper context and namespace arguments."
  (append
   (unless (equal kubel-context "")
     (list "--context" kubel-context))
   (unless (equal kubel-namespace "default")
     (list "-n" kubel-namespace))))

(defun kubel--get-command-prefix ()
  "Utility function to prefix the kubectl command with proper context and namespace."
  (mapconcat 'identity (append '("kubectl") (kubel--get-context-namespace)) " "))

(defun kubel--get-containers (pod-name &optional type)
  "List the containers in a pod.

POD-NAME is the name of the pod.
TYPE is containers or initContainers."
  (unless type (setq type "containers"))
  (split-string
<<<<<<< HEAD
   (kubel--exec-to-string
    (format "%s get pod %s -o jsonpath='{.spec.containers[*].name}'" (kubel--get-command-prefix) pod-name)) " "))
=======
   (shell-command-to-string
    (format "%s get pod %s -o jsonpath='{.spec.%s[*].name}'" (kubel--get-command-prefix) pod-name type)) " "))
>>>>>>> 402f7729

(defun kubel--get-pod-labels ()
  "List labels of pods in a current namespace."
  (delete-dups
   (split-string
    (replace-regexp-in-string
     (regexp-quote ":") "="
     (replace-regexp-in-string
      "map\\[\\(.+?\\)\\]" "\\1"
      (kubel--exec-to-string
       (format "%s get pod -o jsonpath='{.items[*].metadata.labels}'" (kubel--get-command-prefix))))))))

(defun kubel--select-resource (name)
  "Prompt user to select an instance out of a list of resources.

NAME is the string name of the resource."
  (let ((cmd (format "%s get %s -o=jsonpath='{.items[*].metadata.name}'"
                     (kubel--get-command-prefix) name)))
    (completing-read (concat (s-upper-camel-case name) ": ")
                     (split-string (kubel--exec-to-string cmd) " "))))

(defun kubel--describe-resource (name &optional describe)
  "Describe a specific resource.

NAME is the string name of the resource to decribe.
DESCRIBE is boolean to describe instead of get resource details"
  (let* ((resource (kubel--select-resource name))
         (process-name (format "kubel - %s - %s" name resource)))
    (if describe
	    (kubel--exec process-name (list "describe" name resource))
      (kubel--exec process-name (list "get" name "-o" kubel-output resource)))
    (when (string-equal kubel-output "yaml")
      (yaml-mode)
      (kubel-yaml-editing-mode))
    (goto-char (point-min))))

(defun kubel--show-rollout-revision (type name)
  "Show a specific revision of a certain resource.

TYPE is the resource type.
NAME is the resource name."
  (let* ((typename (format "%s/%s" type name))
         (revision (car (split-string (kubel--select-rollout typename))))
         (process-name (format "kubel - rollout - %s - %s" typename revision)))
    (kubel--exec process-name
                 (list "rollout" "history" typename (format "--revision=%s" revision)))
    (goto-char (point-min))))

(defun kubel--list-rollout (typename)
  "Return a list of revisions with format '%number   %cause'.

TYPENAME is the resource type/name."
  (let ((cmd (format "%s rollout history %s" (kubel--get-command-prefix) typename)))
    (nthcdr 2 (split-string (kubel--exec-to-string cmd) "\n"))))

(defun kubel--select-rollout (typename)
  "Select a rollout version.

TYPENAME is the resource type/name."
  (let ((prompt (format "Select a rollout of %s: " typename))
        (rollouts (kubel--list-rollout typename)))
    (completing-read prompt rollouts)))

(defun kubel--is-pod-view ()
  "Return non-nil if this is the pod view."
  (equal (capitalize kubel-resource) "Pods"))

(defun kubel--is-deployment-view ()
  "Return non-nil if this is the pod view."
  (equal kubel-resource "Deployments"))

(defun kubel--save-line ()
  "Save the current line number if the view is unchanged."
  (if (equal (buffer-name (current-buffer))
             (kubel--buffer-name))
      (setq kubel--line-number (+ 1 (count-lines 1 (point))))
    (setq kubel--line-number nil)))

(defun kubel--jump-back-to-line ()
  "Jump back to the last cached line number."
  (when kubel--line-number
    (goto-line kubel--line-number)))

;; interactive
(define-minor-mode kubel-yaml-editing-mode
  "Kubel Yaml editing mode.
Use C-c C-c to kubectl apply the current yaml buffer."
  :init-value nil
  :keymap (let ((map (make-sparse-keymap)))
            (define-key map (kbd "C-c C-c") 'kubel-apply)
            map))

(defun kubel-apply ()
  "Save the current buffer to a temp file and try to kubectl apply it."
  (interactive)
  (setq dir-prefix (or
		            (when (tramp-tramp-file-p default-directory)
		              (with-parsed-tramp-file-name default-directory nil
			            (format "/%s%s:%s@%s:" (or hop "") method user host)))
		            ""))

  (let* ((filename-without-tramp-prefix (format "/tmp/kubel/%s-%s.yaml"
						                        (replace-regexp-in-string "\*\\| " "" (buffer-name))
						                        (floor (float-time))))
	     (filename (format "%s%s" dir-prefix filename-without-tramp-prefix)))
    (when (y-or-n-p "Apply the changes? ")
      (unless  (file-exists-p (format "%s/tmp/kubel" dir-prefix))
	    (make-directory (format "%s/tmp/kubel" dir-prefix) t))
      (write-region (point-min) (point-max) filename)
      (kubel--exec (format "kubectl - apply - %s" filename) (list "apply" "-f" filename-without-tramp-prefix))
      (message "Applied %s" filename))))

(defun kubel-get-resource-details (&optional describe)
  "Get the details of the resource under the cursor.

 DESCRIBE is the optional param to describe instead of get."
  (interactive "P")
  (let* ((resource (kubel--get-resource-under-cursor))
         (process-name (format "kubel - %s - %s" kubel-resource resource)))
    (if describe
        (kubel--exec process-name (list "describe" kubel-resource (kubel--get-resource-under-cursor)))
      (kubel--exec process-name (list "get" kubel-resource (kubel--get-resource-under-cursor) "-o" kubel-output)))
    (when (or (string-equal kubel-output "yaml") (transient-args 'kubel-describe-popup))
      (yaml-mode)
      (kubel-yaml-editing-mode))
    (goto-char (point-min))))


(defun kubel--default-tail-arg (args)
  "Ugly function to make sure that there is at least the default tail.

ARGS is the arg list from transient."
  (if (car (remove nil (mapcar (lambda (x)
                                 (string-prefix-p "--tail=" x)) args)))
      args
    (append args (list (concat "--tail=" (format "%s" kubel-log-tail-n))))))

(defun kubel-get-pod-logs (&optional args type)
  "Get the last N logs of the pod under the cursor.

ARGS is the arguments list from transient.
TYPE is containers or initContainers"
  (interactive
   (list (transient-args 'kubel-log-popup)))
  (let* ((pod (if (kubel--is-pod-view)
                  (kubel--get-resource-under-cursor)
                (kubel--select-resource "Pods")))
         (type (or type "containers"))
         (containers (kubel--get-containers pod type))
         (container (if (equal (length containers) 1)
                        (car containers)
                      (completing-read "Select container: " containers)))
         (process-name (format "kubel - logs - %s - %s" pod container)))
    (kubel--exec process-name
                 (append '("logs") (kubel--default-tail-arg args) (list pod container)) t)))

(defun kubel-get-pod-logs--initContainer (&optional args)
  "Get the last N logs of the pod under the cursor.

ARGS is the arguments list from transient."
  (interactive
   (list (transient-args 'kubel-log-popup)))
  (kubel-get-pod-logs args "initContainers"))

(defun kubel-get-logs-by-labels (&optional args)
  "Get the last N logs of the pods by labels.
<<<<<<< HEAD

=======
>>>>>>> 402f7729
ARGS is the arguments list from transient."
  (interactive
   (list (transient-args 'kubel-log-popup)))
  (let* ((labels (kubel--get-pod-labels))
         (label (completing-read "Select container: " labels))
         (process-name (format "kubel - logs - %s" label)))
    (kubel--exec process-name
                 (append '("logs") (kubel--default-tail-arg args) '("-l") (list label)) t)))

(defun kubel-copy-resource-name ()
  "Copy the name of the pod under the cursor."
  (interactive)
  (kill-new (kubel--get-resource-under-cursor))
  (message "Resource name copied to kill-ring"))

(defun kubel-copy-log-command ()
  "Copy the streaming log command of the pod under the cursor."
  (interactive)
  (kill-new
   (format "%s logs -f --tail=%s %s"
           (kubel--get-command-prefix)
           kubel-log-tail-n
           (if (kubel--is-pod-view)
               (kubel--get-resource-under-cursor)
             (kubel--select-resource "Pods"))))
  (message "Log command copied to kill-ring"))

(defun kubel-copy-command-prefix ()
  "Copy the kubectl command prefix."
  (interactive)
  (kill-new (kubel--get-command-prefix))
  (message "Command prefix copied to kill-ring"))

(defun kubel-set-kubectl-config-file (configfile)
  "Set the path to the kubectl CONFIGFILE."
  (interactive "f")
  (let ((configfile (or configfile "~/.kube/config")))
    (if (file-exists-p (expand-file-name configfile))
	    (setenv "KUBECONFIG" (expand-file-name configfile))
      (error "Kubectl config file '%s' does not exist!" configfile))))

(defun kubel--can-get-namespace ()
  "Determine if permissions allow for `kubectl get namespace` in current context."
  (cond ((eq kubel-use-namespace-list 'on) t)
        ((eq kubel-use-namespace-list 'auto)
         (progn
           (unless kubel--can-get-namespace-cached
             (setq kubel--can-get-namespace-cached
                   (equal "yes\n"
                          (kubel--exec-to-string
                           (format "kubectl --context %s auth can-i list namespaces" kubel-context))))))
         kubel--can-get-namespace-cached)))

(defun kubel--get-namespace ()
  "Get namespaces for current context, try to recover from cache first."
  (unless kubel--namespace-list-cached
    (setq kubel--namespace-list-cached
          (split-string (kubel--exec-to-string
                         (format "kubectl --context %s get namespace -o jsonpath='{.items[*].metadata.name}'" kubel-context)) " ")))
  kubel--namespace-list-cached)

(defun kubel--list-namespace ()
  "List namespace, either from history, or dynamically if possible."
  (if (kubel--can-get-namespace)
      (kubel--get-namespace)
    kubel-namespace-history))

(defun kubel--add-namespace-to-history (namespace)
  "Add NAMESPACE to history if it isn't there already."
  (unless (member namespace kubel-namespace-history)
    (push namespace kubel-namespace-history)))

(defun kubel-set-namespace ()
  "Set the namespace."
  (interactive)
  (let* ((namespace (completing-read "Namespace: " (kubel--list-namespace)
                                     nil nil nil nil "default"))
	     (kubel--buffer (get-buffer (kubel--buffer-name)))
	     (last-default-directory (when kubel--buffer
				                   (with-current-buffer kubel--buffer default-directory))))
    (when kubel--buffer (kill-buffer kubel--buffer))
    (setq kubel-namespace namespace)
    (kubel--add-namespace-to-history namespace)
    (kubel last-default-directory)))

(defun kubel-set-context ()
  "Set the context."
  (interactive)
  (let* ((kubel--buffer (get-buffer (kubel--buffer-name)))
	     (last-default-directory (when kubel--buffer (with-current-buffer kubel--buffer default-directory))))
    (when kubel--buffer (kill-buffer kubel--buffer));; kill buffer for previous context if possible
    (setq kubel-context
          (completing-read
           "Select context: "
           (split-string (kubel--exec-to-string "kubectl config view -o jsonpath='{.contexts[*].name}'") " ")))
    (kubel--invalidate-context-caches)
    (setq kubel-namespace "default")
    (kubel last-default-directory)))

(defun kubel--fetch-api-resource-list ()
  "Fetch the API resource list."
  (split-string (kubel--exec-to-string "kubectl api-resources -o name --no-headers=true") "\n"))

(defun kubel-set-resource (&optional refresh)
  "Set the resource.
If called with a prefix argument REFRESH, refreshes
the context caches, including the cached resource list."
  (interactive "P")
  (when refresh (kubel--invalidate-context-caches))
  (let* ((current-buffer-name (kubel--buffer-name))
         (resource-list (if (kubel-kubernetes-compatible-p '(1 13 3))
	                        (if (null kubel--kubernetes-resources-list-cached)
				                (setq kubel--kubernetes-resources-list-cached
                                      (kubel--fetch-api-resource-list))
                              kubel--kubernetes-resources-list-cached)
	                      kubel-kubernetes-resources-list))
	     (kubel--buffer (get-buffer current-buffer-name))
	     (last-default-directory (when kubel--buffer (with-current-buffer kubel--buffer default-directory))))
    (setq kubel-resource
	      (completing-read "Select resource: " resource-list))
    (when kubel--buffer (kill-buffer kubel--buffer)) ;; kill buffer for previous context if possible
    (kubel last-default-directory)))

(defun kubel-set-output-format ()
  "Set output format of kubectl."
  (interactive)
  (setq kubel-output
	    (completing-read
	     "Set output format: "
	     '("yaml" "json" "wide" "custom-columns=")))
  (kubel))

(defun kubel-port-forward-pod (p)
  "Port forward a pod to your local machine.

P can be a single number or a localhost:container port pair."
  (interactive "sPort: ")
  (let* ((port (if (string-match-p ":" p) p (format "%s:%s" p p)))
         (pod (if (kubel--is-pod-view)
                  (kubel--get-resource-under-cursor)
                (kubel--select-resource "Pods")))
         (process-name (format "kubel - port-forward - %s:%s" pod port)))
    (kubel--exec process-name (list "port-forward" pod port))))

(defun kubel-setup-tramp ()
  "Setup a kubectl TRAMP."
  (setq tramp-methods (delete (assoc "kubectl" tramp-methods) tramp-methods)) ;; cleanup previous tramp method
  ;; TODO error message if resource is not pod
  (add-to-list 'tramp-methods
               `("kubectl"
                 (tramp-login-program      "kubectl")
                 (tramp-login-args         (,(kubel--get-context-namespace) ("exec" "-it") ("-u" "%u") ("%h") ("sh")))
                 (tramp-remote-shell       "sh")
                 (tramp-remote-shell-args  ("-i" "-c"))))) ;; add the current context/namespace to tramp methods

(defun kubel-exec-pod ()
  "Exec into the pod under the cursor -> `find-file."
  (interactive)
  (kubel-setup-tramp)
  (setq dir-prefix (or
		            (when (tramp-tramp-file-p default-directory)
		              (with-parsed-tramp-file-name default-directory nil
			            (format "%s%s:%s@%s|" (or hop "") method user host)))
		            ""))
  (find-file (format "/%skubectl:%s:/" dir-prefix (if (kubel--is-pod-view)
						                              (kubel--get-resource-under-cursor)
						                            (kubel--select-resource "Pods")))))

(defun kubel-exec-shell-pod ()
  "Exec into the pod under the cursor -> shell."
  (interactive)
  (kubel-setup-tramp)
  (let* ((dir-prefix (or
                    (when (tramp-tramp-file-p default-directory)
                      (with-parsed-tramp-file-name default-directory nil
                        (format "%s%s:%s@%s|" (or hop "") method user host))) ""))
         (pod (if (kubel--is-pod-view)
                  (kubel--get-resource-under-cursor)
                (kubel--select-resource "Pods")))
         (default-directory (format "/%skubectl:%s:/" dir-prefix pod)))
    (shell (format "*kubel - shell - %s*" pod))))

(defun kubel-exec-eshell-pod ()
  "Exec into the pod under the cursor -> eshell."
  (interactive)
  (kubel-setup-tramp)
  (let* ((dir-prefix (or
                    (when (tramp-tramp-file-p default-directory)
                      (with-parsed-tramp-file-name default-directory nil
                        (format "%s%s:%s@%s|" (or hop "") method user host))) ""))
         (pod (if (kubel--is-pod-view)
                  (kubel--get-resource-under-cursor)
                (kubel--select-resource "Pods")))
         (default-directory (format "/%skubectl:%s:/" dir-prefix pod))
         (eshell-buffer-name (format "*kubel - eshell - %s*" pod)))
    (eshell)))

(defun kubel-delete-resource ()
  "Kubectl delete resource under cursor."
  (interactive)
  (let* ((pod (kubel--get-resource-under-cursor))
         (process-name (format "kubel - delete %s - %s" kubel-resource pod))
         (args (list "delete" kubel-resource pod)))
    (when (transient-args 'kubel-delete-popup)
      (setq args (append args (list "--force" "--grace-period=0"))))
    (kubel--exec process-name args)))

(defun kubel-jab-deployment ()
  "Make a trivial patch to force a new deployment.

See https://github.com/kubernetes/kubernetes/issues/27081"
  (interactive)
  (let* ((deployment
          (if (kubel--is-deployment-view)
              (kubel--get-resource-under-cursor)
            (kubel--select-resource "Deployments")))
         (process-name (format "kubel - bouncing - %s" deployment)))
    (kubel--exec process-name (list "patch" "deployment" deployment "-p"
				                       (format "{\"spec\":{\"template\":{\"metadata\":{\"labels\":{\"date\":\"%s\"}}}}}"
					                           (round (time-to-seconds)))))))

(defun kubel-set-filter (filter)
  "Set the pod filter.

FILTER is the filter string."
  (interactive "MFilter: ")
  (setq kubel-resource-filter filter)
  (kubel))

(defun kubel--jump-to-highlight (init search reset)
  "Base function to jump to highlight.

INIT is to be called before searching.
SEARCH is to apply the search and can be repeated safely.
RESET is to be called if the search is nil after the first attempt."
  (unless (equal kubel-resource-filter "")
    (funcall init)
    (unless (funcall search)
      (funcall reset)
      (funcall search))
    (beginning-of-line)))

(defun kubel-jump-to-next-highlight ()
  "Jump to the next hightlighted resrouce."
  (interactive)
  (kubel--jump-to-highlight
   #'end-of-line
   (lambda () (re-search-forward kubel-resource-filter (point-max) t))
   #'beginning-of-buffer))

(defun kubel-jump-to-previous-highlight ()
  "Jump to the previou highlighted resrouce."
  (interactive)
  (kubel--jump-to-highlight
   #'beginning-of-line
   (lambda () (re-search-backward kubel-resource-filter (point-min) t))
   #'end-of-buffer))

(defun kubel-rollout-history ()
  "See rollout history for resource under cursor."
  (interactive)
  (kubel--show-rollout-revision kubel-resource (kubel--get-resource-under-cursor)))

(defun kubel-changelog ()
  "Opens up the changelog."
  (interactive)
  (browse-url "https://github.com/abrochard/kubel/blob/master/CHANGELOG.md"))

(defun kubel-deprecated-warning ()
  "Show a warning to the user to inform of new workflow."
  (interactive)
  (message "This command has been deprecated, use the R key to select resource instead.\nYou can also checkout the changelog with `M-x kubel-changelog`"))

(defun kubel-quick-edit ()
  "Quickly edit any resource."
  (interactive)
  (kubel--describe-resource
   (completing-read "Select resource: " kubel-kubernetes-resources-list)))

(defun kubel-show-process-buffer ()
  "Show the kubel-process-buffer."
  (interactive)
  (pop-to-buffer kubel--process-buffer)
  (special-mode))

;; popups

(define-transient-command kubel-exec-popup ()
  "Kubel Exec Menu"
  ["Actions"
   ("d" "Dired" kubel-exec-pod)
   ("e" "Eshell" kubel-exec-eshell-pod)
   ("s" "Shell" kubel-exec-shell-pod)])

(define-transient-command kubel-log-popup ()
  "Kubel Log Menu"
  ["Arguments"
   ("-f" "Follow" "-f")
   ("-p" "Previous" "-p")
   ("-n" "Tail" "--tail=")]
  ["Actions"
   ("l" "Tail pod logs" kubel-get-pod-logs)
   ("i" "Tail initContainer logs" kubel-get-pod-logs--initContainer)
   ("L" "Tail by labels" kubel-get-logs-by-labels)])

(define-transient-command kubel-copy-popup ()
  "Kubel Copy Menu"
  ["Actions"
   ("c" "Copy pod name" kubel-copy-resource-name)
   ("l" "Copy pod log command" kubel-copy-log-command)
   ("p" "Copy command prefix" kubel-copy-command-prefix)])

(define-transient-command kubel-delete-popup ()
  "Kubel Delete menu"
  ["Arguments"
   ("-f" "Force" "--force --grace-period=0")]
  ["Actions"
   ("k" "Delete resource" kubel-delete-resource)])

(define-transient-command kubel-describe-popup ()
  "Kubel Describe Menu"
  ["Arguments"
   ("-y" "Yaml" "-o yaml")]
  ["Actions"
   ("RET" "Describe" kubel-get-resource-details)])

(define-transient-command kubel-help-popup ()
  "Kubel Menu"
  ["Actions"
   ;; global
   ("RET" "Resource details" kubel-describe-popup)
   ("K" "Set kubectl config file" kubel-set-kubectl-config-file)
   ("C" "Set context" kubel-set-context)
   ("n" "Set namespace" kubel-set-namespace)
   ("g" "Refresh" kubel)
   ("F" "Set output format" kubel-set-output-format)
   ("R" "Set resource" kubel-set-resource)
   ("k" "Delete" kubel-delete-popup)
   ("f" "Filter" kubel-set-filter)
   ("M-n" "Next highlight" kubel-jump-to-next-highlight)
   ("M-p" "Previous highlight" kubel-jump-to-previous-highlight)
   ("r" "Rollout" kubel-rollout-history)
   ("E" "Quick edit" kubel-quick-edit)
   ("$" "Show Process buffer" kubel-show-process-buffer)
   ;; based on current view
   ("p" "Port forward" kubel-port-forward-pod)
   ("l" "Logs" kubel-log-popup)
   ("c" "Copy" kubel-copy-popup)
   ("e" "Exec" kubel-exec-popup)
   ("j" "Jab" kubel-jab-deployment)])

;; mode map
(defvar kubel-mode-map
  (let ((map (make-sparse-keymap)))
    ;; global
    (define-key map (kbd "RET") 'kubel-get-resource-details)
    (define-key map (kbd "K") 'kubel-set-kubectl-config-file)
    (define-key map (kbd "C") 'kubel-set-context)
    (define-key map (kbd "n") 'kubel-set-namespace)
    (define-key map (kbd "g") 'kubel)
    (define-key map (kbd "h") 'kubel-help-popup)
    (define-key map (kbd "F") 'kubel-set-output-format)
    (define-key map (kbd "R") 'kubel-set-resource)
    (define-key map (kbd "k") 'kubel-delete-popup)
    (define-key map (kbd "f") 'kubel-set-filter)
    (define-key map (kbd "r") 'kubel-rollout-history)
    (define-key map (kbd "E") 'kubel-quick-edit)
    (define-key map (kbd "M-n") 'kubel-jump-to-next-highlight)
    (define-key map (kbd "M-p") 'kubel-jump-to-previous-highlight)
    (define-key map (kbd "$") 'kubel-show-process-buffer)
    ;; based on view
    (define-key map (kbd "p") 'kubel-port-forward-pod)
    (define-key map (kbd "l") 'kubel-log-popup)
    (define-key map (kbd "c") 'kubel-copy-popup)
    (define-key map (kbd "e") 'kubel-exec-popup)
    (define-key map (kbd "j") 'kubel-jab-deployment)

    ;; deprecated
    (define-key map (kbd "d") 'kubel-deprecated-warning)
    map)
  "Keymap for `kubel-mode'.")

(defvar kubel-last-position nil)

;;;###autoload
(defun kubel (&optional directory)
  "Invoke the kubel buffer.

DIRECTORY is optional for TRAMP support."
  (interactive)
  (kubel--save-line)
  (kubel--pop-to-buffer (kubel--buffer-name))
  (when directory (setq default-directory directory))
  (kubel-mode)
  (message (concat "Namespace: " kubel-namespace)))

(define-derived-mode kubel-mode tabulated-list-mode "Kubel"
  "Special mode for kubel buffers."
  (buffer-disable-undo)
  (kill-all-local-variables)
  (setq truncate-lines t)
  (setq mode-name "Kubel")
  (setq major-mode 'kubel-mode)
  (use-local-map kubel-mode-map)
  (let ((entries (kubel--populate-list)))
    (setq tabulated-list-format (car entries))
    (setq tabulated-list-entries (cadr entries)))   ; TODO handle "No resource found"
  (setq tabulated-list-sort-key kubel--list-sort-key)
  (setq tabulated-list-sort-key nil)
  (tabulated-list-init-header)
  (tabulated-list-print)
  (hl-line-mode 1)
  (run-mode-hooks 'kubel-mode-hook))

(add-hook 'kubel-mode-hook #'kubel--jump-back-to-line)

(provide 'kubel)
;;; kubel.el ends here<|MERGE_RESOLUTION|>--- conflicted
+++ resolved
@@ -427,13 +427,8 @@
 TYPE is containers or initContainers."
   (unless type (setq type "containers"))
   (split-string
-<<<<<<< HEAD
    (kubel--exec-to-string
-    (format "%s get pod %s -o jsonpath='{.spec.containers[*].name}'" (kubel--get-command-prefix) pod-name)) " "))
-=======
-   (shell-command-to-string
     (format "%s get pod %s -o jsonpath='{.spec.%s[*].name}'" (kubel--get-command-prefix) pod-name type)) " "))
->>>>>>> 402f7729
 
 (defun kubel--get-pod-labels ()
   "List labels of pods in a current namespace."
@@ -600,10 +595,6 @@
 
 (defun kubel-get-logs-by-labels (&optional args)
   "Get the last N logs of the pods by labels.
-<<<<<<< HEAD
-
-=======
->>>>>>> 402f7729
 ARGS is the arguments list from transient."
   (interactive
    (list (transient-args 'kubel-log-popup)))
